--- conflicted
+++ resolved
@@ -147,7 +147,6 @@
 	margin-bottom: 10px;
 }
 
-<<<<<<< HEAD
 .volunteer .email-info, #notify-warning {
 	margin-bottom: 20px;
 }
@@ -158,8 +157,8 @@
 
 .wait-time.long {
 	color: #c41200;
-=======
+}
+
 .faq h6 {
->>>>>>> d934c883
 	font-weight: bold;
 }