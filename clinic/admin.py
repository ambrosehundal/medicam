from django.contrib import admin, messages
from django.core.mail import send_mail
from django.template.loader import render_to_string
from django.contrib.sites.shortcuts import get_current_site
from django.urls import reverse
from django.utils.translation import gettext as _
from smtplib import SMTPException
import logging

logger = logging.getLogger('clinic')

from clinic.models import *

class SiteAdmin(admin.ModelAdmin):
	def get_queryset(self, request):
		qs = super().get_queryset(request)
		if not request.user.is_superuser:
			qs = qs.filter(site=get_current_site(request))
		return qs

class DoctorAdmin(SiteAdmin):
	list_display=('name', 'provider_type', 'verified', 'get_languages', 'push_token', 'in_session', 'last_seen')
	readonly_fields=('access_url', 'credentials', 'utc_offset', 'last_seen', 'last_notified', 'self_certification_questions', 'remarks', 'in_session', 'ip_address', 'user_agent')

	def get_languages(self, obj):
		return ", ".join([l.name for l in obj.languages.all()])
	get_languages.short_description = "Languages"

	def push_token(self, obj):
		return bool(obj.fcm_token)

	def access_url(self, obj):
		if obj.pk:
			return reverse('consultation') + '?provider_id=' + str(obj.uuid)
		else:
			return _("(will be generated when provider is added)")
	access_url.short_description = "Access URL"

	def get_list_filter(self, request):
		list_filter = ('verified', 'languages', 'provider_type')
		if request.user.is_superuser:
			list_filter += ('site',)
		return list_filter

	def get_exclude(self, request, obj=None):
		if not request.user.is_superuser:
			return ('site', 'email', 'fcm_token')
		else:
			return ()

	def save_model(self, request, obj, form, change):
<<<<<<< HEAD
		if not request.user.is_superuser and not hasattr(obj, 'site'):
			obj.site = get_current_site(request)
		super().save_model(request, obj, form, change)
=======
		if 'verified' in form.changed_data and obj.verified is True:
			if obj.email:
				try:
					context = {
						'provider_name': obj.name,
						'provider_access_url': f'https://{request.get_host()}{self.access_url(obj)}'
					}
					msg_plain = render_to_string('clinic/provider_approval_email.txt', context)
					msg_html = render_to_string('clinic/provider_approval_email.html', context)
					send_mail(
						'Your doc19.org provider application has been approved!',
						f'Congratulations {obj.name}!\nYour consultation URL is https://{request.get_host()}{self.access_url(obj)}',
						'contact@doc19.org',
						[obj.email],
						html_message=msg_html
					)
					messages.success(request, f"An approval email has been sent to {obj.email}")
				except SMTPException as err:
					logger.info(err)
					messages.error(request, f"Error. Could not send an approval email to {obj.email} - {str(err)}")
			else:
				messages.warning(request, 'Could not send an approval email. No email address provided.')
		return super().save_model(request, obj, form, change)
>>>>>>> f5c0af55

class DisclaimerAdmin(SiteAdmin):
	def get_exclude(self, request, obj=None):
		if not request.user.is_superuser:
			return ('site',)
		else:
			return ()

class PatientAdmin(SiteAdmin):
	list_display=('id', 'language', 'doctor', 'session_started', 'wait_duration', 'online')
	readonly_fields=('site', 'language', 'doctor', 'online', 'last_seen', 'session_started', 'session_ended', 'wait_duration', 'enable_video', 'text_only', 'feedback_response', 'feedback_text', 'ip_address')

	def get_list_filter(self, request):
		list_filter=('language', 'feedback_response')
		if request.user.is_superuser:
			list_filter += ('site',)
		return list_filter

	def has_add_permission(self, request, obj=None):
		return False

admin.site.register(Disclaimer, DisclaimerAdmin)
admin.site.register(Doctor, DoctorAdmin)
admin.site.register(Language)
admin.site.register(Patient, PatientAdmin)
admin.site.register(Report)
admin.site.register(SelfCertificationQuestion)
admin.site.register(VolunteerUpdate)<|MERGE_RESOLUTION|>--- conflicted
+++ resolved
@@ -49,11 +49,9 @@
 			return ()
 
 	def save_model(self, request, obj, form, change):
-<<<<<<< HEAD
 		if not request.user.is_superuser and not hasattr(obj, 'site'):
 			obj.site = get_current_site(request)
-		super().save_model(request, obj, form, change)
-=======
+
 		if 'verified' in form.changed_data and obj.verified is True:
 			if obj.email:
 				try:
@@ -76,8 +74,8 @@
 					messages.error(request, f"Error. Could not send an approval email to {obj.email} - {str(err)}")
 			else:
 				messages.warning(request, 'Could not send an approval email. No email address provided.')
+
 		return super().save_model(request, obj, form, change)
->>>>>>> f5c0af55
 
 class DisclaimerAdmin(SiteAdmin):
 	def get_exclude(self, request, obj=None):
